#[[
This file is part of the Ristra Wonton project.
Please see the license file at the root of this repository, or at:
    https://github.com/laristra/wonton/blob/master/LICENSE
]]
#-----------------------------------------------------------------------------~#


#-----------------------------------------------------------------------------~#

# Add header files
set(support_HEADERS
  lsfits.h
  CoordinateSystem.h
  Matrix.h
  moment_index.h
  Point.h
  svd.h
  Vector.h
  Polytope.h
  wonton.h
  PARENT_SCOPE
)

# Add source files
set(support_SOURCES
  Matrix.cc
  svd.cc
  PARENT_SCOPE
)

# Unit tests

if (ENABLE_UNIT_TESTS)

  cinch_add_unit(test_matfuncs
    SOURCES test/test_matfuncs.cc
    LIBRARIES wonton
    POLICY MPI
    THREADS 1)

  cinch_add_unit(moment_index
    SOURCES test/test_moment_index.cc
    POLICY SERIAL
    )

<<<<<<< HEAD
=======
  cinch_add_unit(test_Polytope2
    SOURCES test/test_Polytope2.cc
    POLICY SERIAL)

  cinch_add_unit(test_Polytope3
    SOURCES test/test_Polytope3.cc
    POLICY SERIAL) 

>>>>>>> 0730eb4a
endif(ENABLE_UNIT_TESTS)<|MERGE_RESOLUTION|>--- conflicted
+++ resolved
@@ -44,8 +44,6 @@
     POLICY SERIAL
     )
 
-<<<<<<< HEAD
-=======
   cinch_add_unit(test_Polytope2
     SOURCES test/test_Polytope2.cc
     POLICY SERIAL)
@@ -54,5 +52,4 @@
     SOURCES test/test_Polytope3.cc
     POLICY SERIAL) 
 
->>>>>>> 0730eb4a
 endif(ENABLE_UNIT_TESTS)