#[[
This file is part of the Ristra Wonton project.
Please see the license file at the root of this repository, or at:
    https://github.com/laristra/wonton/blob/master/LICENSE
]]
#-----------------------------------------------------------------------------~#
project(mesh)

add_library(wonton_mesh INTERFACE)

target_include_directories(wonton_mesh INTERFACE
  $<BUILD_INTERFACE:${PROJECT_SOURCE_DIR}>
  $<BUILD_INTERFACE:${PROJECT_BINARY_DIR}>
  $<INSTALL_INTERFACE:include>)

set(wonton_mesh_HEADERS AuxMeshTopology.h)

# Not yet allowed for INTERFACE libraries
#
# set_target_properties(wonton_mesh PROPERTIES
#   PUBLIC_HEADER "${wonton_mesh_HEADERS}")
#
# Directly install files instead
install(FILES ${wonton_mesh_HEADERS} DESTINATION include/wonton/mesh)

target_link_libraries(wonton_mesh INTERFACE wonton_support)

# Recurse down in subdirectories
if (WONTON_ENABLE_Jali)
  add_subdirectory(jali)
endif ()

<<<<<<< HEAD
if (WONTON_ENABLE_Jali)
=======
if (WONTON_ENABLE_FleCSI)
>>>>>>> c7c7224f
  add_subdirectory(flecsi)
endif ()

add_subdirectory(simple)

add_subdirectory(adaptive_refinement)

add_subdirectory(direct_product)

add_subdirectory(flat)

# Make this a dependency of the main target
target_link_libraries(wonton INTERFACE wonton_mesh)

install(TARGETS wonton_mesh
  EXPORT wonton_LIBRARIES
  ARCHIVE DESTINATION lib
  LIBRARY DESTINATION lib
  RUNTIME DESTINATION bin
  PUBLIC_HEADER DESTINATION include/wonton/mesh
  INCLUDES DESTINATION include/wonton/mesh
  )<|MERGE_RESOLUTION|>--- conflicted
+++ resolved
@@ -30,11 +30,7 @@
   add_subdirectory(jali)
 endif ()
 
-<<<<<<< HEAD
-if (WONTON_ENABLE_Jali)
-=======
 if (WONTON_ENABLE_FleCSI)
->>>>>>> c7c7224f
   add_subdirectory(flecsi)
 endif ()
 
