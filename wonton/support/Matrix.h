/*
 This file is part of the Ristra wonton project.
 Please see the license file at the root of this repository, or at:
 https://github.com/laristra/wonton/blob/master/LICENSE
*/

#ifndef WONTON_MATRIX_H_
#define WONTON_MATRIX_H_

#include <cassert>
#include <vector>
#include <array>
#include <iostream>
#include <type_traits>

#include "wonton/support/Vector.h"   // Wonton::Vector
#include "wonton/support/wonton.h"   // Wonton::pow2

/*!
  @file Matrix.h
  @brief Matrix class for Wonton
*/

namespace Wonton {

static std::string ignore_msg="ignore";
static std::string &ignore_msg_ref(ignore_msg);

class Matrix {
 public:
  Matrix() : Rows_(0), Columns_(0) {}
  
  Matrix(int const Rows, int const Columns) :
      Rows_(Rows), Columns_(Columns) {
    A_.resize(Rows_*Columns_);    // uninitialized
  }
  
  // Initialize to some constant value
  explicit Matrix(int const Rows, int const Columns,
                  double initval) :
      Rows_(Rows), Columns_(Columns) {
    A_.resize(Rows_*Columns_);
    for (int i = 0; i < Rows_; ++i)
      for (int j = 0; j < Columns_; ++j)
        A_[i*Columns_+j] = initval;
  }
  
  // Initialize from vector of vectors - assume that each row vector
  // is of the same size - if its not, then some values will be
  // uninitialized
  
  explicit Matrix(std::vector<std::vector<double>> const& invals) {
    Rows_ = invals.size();
    Columns_ = invals[0].size();
    A_.resize(Rows_*Columns_);
    for (int i = 0; i < Rows_; ++i)
      for (int j = 0; j < Columns_; ++j)
        A_[i*Columns_+j] = invals[i][j];
  }

  Matrix(Matrix const& M) : Rows_(M.rows()), Columns_(M.columns()) {
    A_ = M.data();
  }

  Matrix& operator=(Matrix const& M) {
    Rows_ = M.rows();
    Columns_ = M.columns();
    A_.resize(Rows_*Columns_);
    for (int i = 0; i < Rows_; ++i)
      for (int j = 0; j < Columns_; ++j)
        A_[i*Columns_+j] = M[i][j];

    is_singular_ = 0;

    return *this;
  }

  /// Add the Matrix @c rhs to this Matrix.
  Matrix& operator+=(const Matrix& rhs) {
    assert((Rows_ == rhs.rows()) && (Columns_ == rhs.columns()));

    for (int i = 0; i < Rows_; ++i)
      for (int j = 0; j < Columns_; ++j)
        A_[i*Columns_+j] += rhs[i][j];

    is_singular_ = 0;
  
    return *this;
  }

  /// Subtract the Matrix @c rhs from this Matrix.
  Matrix& operator-=(const Matrix& rhs) {
    assert((Rows_ == rhs.rows()) && (Columns_ == rhs.columns()));

    for (int i = 0; i < Rows_; ++i)
      for (int j = 0; j < Columns_; ++j)
        A_[i*Columns_+j] -= rhs[i][j];

    is_singular_ = 0;
  
    return *this;
  }  

  /// Multiply this Matrix by a scalar
  Matrix& operator*=(const double rhs) {
    for (int i = 0; i < A_.size(); ++i)
      A_[i] *= rhs;

    is_singular_ = 0;
  
    return *this;
  }

  // Destructor
  ~Matrix() {}

  //! Number of rows
  int rows() const {return Rows_;}

  //! Number of columns
  int columns() const {return Columns_;}

  //! Return a row of values
  //
  // The main utility of this operator is to facilitate the use
  // of the [][] notation to refer to elements of the matrix
  // Since we don't know what the host code will do with the pointer, 
  // (i.e. change values) we invalidate the singularity indicator.
  
  double * operator[](int const RowIndex) {
    is_singular_ = 0;
    return &(A_[RowIndex*Columns_]);
  }
  
  //! Return a row of values that cannot be modified
  //
  // The main utility of this operator is to facilitate the use
  // of the [][] notation to refer to elements of a const matrix
  
  double const * operator[](int const RowIndex) const {
    return &(A_[RowIndex*Columns_]);
  }
  
  //! Get a transpose
  Matrix transpose() const {
    Matrix AT(Columns_, Rows_);
    for (int i = 0; i < Rows_; ++i)
      for (int j = 0; j < Columns_; ++j)
        AT[j][i] = A_[i*Columns_+j];
    return AT;
  }

  //! Get Inverse - only if its a square matrix

  Matrix inverse() {
    if (Rows_ != Columns_) {
      std::cerr << "Matrix is not rectangular" << std::endl;
      throw std::exception();
    }
    
    Matrix Ainv(Rows_, Rows_, 0.0);

    // Create a temporary matrix with twice as many columns
    Matrix D(Rows_, 2*Rows_);
    
    // Initialize the reduction matrix
    int Rows2 = 2*Rows_;
    for (int i = 0; i < Rows_; i++) {
      for (int j = 0; j < Rows_; j++) {
        D[i][j] = A_[i*Columns_+j];
        D[i][Rows_+j] = 0.0;
      }
      D[i][Rows_+i] = 1.0;
    }
    
    // Do the reduction
    for (int i = 0; i < Rows_; i++) {
      double alpha = D[i][i];
      if (alpha == 0.0) {
        is_singular_ = 2;
        return Ainv;
      }
      
      for (int j = 0; j < Rows2; j++)
        D[i][j] = D[i][j]/alpha;
      
      for (int k = 0; k < Rows_; k++) {
        if ((k - i) == 0)
          continue;
        
        double beta = D[k][i];
        for (int j = 0; j < Rows2; j++)
          D[k][j] = D[k][j] - beta*D[i][j];
      }
    }
    is_singular_ = 1;
    
    // Copy result into output matrix
    for (int i = 0; i < Rows_; i++)
      for (int j = 0; j < Rows_; j++)
        Ainv[i][j] = D[i][j + Rows_];

    return Ainv;
  }
  
  /*!
    @brief  Matrix-Vector multiply with std::vector
    @param[in] X The vector to post-multiply with
    
  */
  
  std::vector<double> operator*(std::vector<double> const& X) const {
    assert(Columns_ == X.size());

    std::vector<double> AX(Rows_);
    for (int i = 0; i < Rows_; ++i) {
      AX[i] = 0.0;
      for (int j = 0; j < Columns_; ++j)
        AX[i] += A_[i*Columns_+j]*X[j];
    }
    return AX;
  }
  
  /*!
    @brief  Matrix-Vector multiply with Wonton::Vector
    @param[in] X The vector to post-multiply with
    
  */
  
  template<int D>
  Vector<D> operator*(Vector<D> const& X) const {
    assert(Rows_ == D && Columns_ == D);

    Vector<D> AX;
    for (int i = 0; i < Rows_; ++i) {
      AX[i] = 0.0;
      for (int j = 0; j < Columns_; ++j)
        AX[i] += A_[i*Columns_+j]*X[j];
    }
    return AX;
  }
  
  /*!
    @brief  Matrix-Matrix multiply
    @param[in] B   matrix to post-multiply with
  */
  
  Matrix operator*(Matrix const& B) const {
    assert(Columns_ == B.rows());
    
    Matrix AB(Rows_, B.columns(), 0.0);
    
    for (int i = 0; i < Rows_; ++i)
      for (int j = 0; j < B.columns(); ++j)
        for (int k = 0; k < Columns_; ++k)
          AB[i][j] += A_[i*Columns_+k]*B[k][j];
    
    return AB;
  }

  /*!
    @brief  Matrix data
    @return   Flat vector with matrix entries
  */
  const std::vector<double>& data() const { return A_; }

  /*!
    @brief  solve a linear system A X = B with this matrix (A)
    @param[in] B  right-hand sides (multiple)
    @param[in] method what method to use for solution
    @param[in,out] error message, if any 
    @return the solution X

    method=="inverse" ==> use the  inverse operator
    method=="lapack-posv" ==> use lapack dposvx for symmetric positive definite A.
    method=="lapack-sysv" ==> use lapack dsysvx for symmetric A.
    method=="lapack-gesv" ==> use lapack dgesvx for general A.
    method=="lapack-sytr" ==> use lapack dsytrf & dsytrs for symmetric A.

    If \code error\endcode is not present or has value "ignore", no
    message will be returned.
    The value of \code error\endcode will be "ignore" on return.
    If \code error\endcode is present and has a value other than
    "ignore", the value "none" will be returned if no error was
    generated, or else will contain the appropriate error message.
  */
  Matrix solve(Matrix const& B,
               std::string method="inverse",
	       std::string &error=ignore_msg_ref);

  /*! 
    @brief report whether matrix is singular or not
    @return if 0: unknown, if 1: not singular, if 2: singular
    A value of 0 indicates the inverse() or solve() methods have not been run.
    A value of 1 indicates the methods have run and the result is definitely singular.
    A value of 2 indicates the methods have run and the result is definitely non-singular.
  */
  int is_singular(){
    return is_singular_;
  }

 private:
  int Rows_, Columns_;
  std::vector<double> A_;
  std::string method_;
  int is_singular_ = 0;
};  // class Matrix

// Add two matrices.
inline
const Matrix operator+(const Matrix& A, const Matrix& B) {
  assert((A.rows() == B.rows()) && (A.columns() == B.columns()));

  Matrix Sum(A);
  for (int i = 0; i < A.rows(); ++i)
    for (int j = 0; j < A.columns(); ++j)
      Sum[i][j] += B[i][j];
  
  return Sum;
}

/// Subtract two materices.
inline
const Matrix operator-(const Matrix& A, const Matrix& B) {
  assert((A.rows() == B.rows()) && (A.columns() == B.columns()));

  Matrix Diff(A);
  for (int i = 0; i < A.rows(); ++i)
    for (int j = 0; j < A.columns(); ++j)
      Diff[i][j] -= B[i][j];
  
  return Diff;
}

/*!
  @brief  Multiply a Matrix by a scalar
  @param[in] x The scaling factor 
*/
inline  
const Matrix operator*(const Matrix& A, const double& s) {
  Matrix As(A);
  
  for (int i = 0; i < A.rows(); ++i)
    for (int j = 0; j < A.columns(); ++j)
      As[i][j] *= s;
  
  return As;
}

/*!
  @brief  Multiply a Matrix by a scalar
  @param[in] x The scaling factor
*/
inline  
const Matrix operator*(const double& s, const Matrix& A) {
  Matrix sA(A);
  
  for (int i = 0; i < A.rows(); ++i)
    for (int j = 0; j < A.columns(); ++j)
      sA[i][j] *= s;
  
  return sA;
}

// Multiply the first vector by the transpose of the second vector
template<int D>
inline
Matrix operator*(const Vector<D>& a, const Vector<D>& b) {
  Matrix prod(D, D);
  for (int i = 0; i < D; i++) 
    for (int j = 0; j < D; j++)
      prod[i][j] = a[i]*b[j];
  return prod;
}

<<<<<<< HEAD
namespace {
// use anonymous namespace to avoid multiple identical definitions of
// the solve functions from different translation units.

/*!
  @brief  Computes the solution of A*x = b using the QR decomposition
  @tparam D Indicates the dimensionality of the Vector
  @param[in] A  The system matrix
  @param[in] b  The system right-hand side
  @param[out] x  The solution vector
*/
template<int D>
void solve(const Matrix& A, const Vector<D>& b, Vector<D>& x) {
  int n = A.rows();
  assert(n == A.columns());
  assert(D == n);

  const std::vector<double>& a_ = A.data();
  double s, norm;
   
  Matrix R(A);
  Matrix Q(n, n, 0.0);
  Matrix U(n, n);

  std::vector<double> y(n);
  
  int i, j, k, l;
  for (i = 0; i < n; i++)
    Q[i][i] = 1.0;
  
  // Find A = QR using reflection method
  for (i = 0; i < n - 1; i++) {
    y[i] = R[i][i];
    for (j = i + 1, s = 0.0; j < n; j++) {
      y[j] = R[j][i];
      s += pow2(R[j][i]);
    }
    norm = sqrt(s + pow2(y[i]));
    assert(std::fabs(norm > std::numeric_limits<double>::epsilon()));
    if (s == 0)
      continue;
    
    y[i] -= norm;
    norm = sqrt(s + pow2(y[i]));

    for (j = i; j < n; j++)
      y[j] /= norm;
    
    // Generate U matrix
    for (k = 0; k < n; k++)
      for (l = 0; l < n; l++)
        if (k < i || l < i)
          U[k][l] = (k == l) ? 1.0 : 0.0;
        else
          U[k][l] = (k == l) ? 1.0 - 2.0*y[k]*y[l] : -2.0*y[k]*y[l];
    
    // Modify Q matrix
    Q = Q*U;
    // Modify R matrix
    R = U*R;
  }
  // We need to check last element for non-singularity
  assert(std::fabs(R[n - 1][n - 1]) > std::numeric_limits<double>::epsilon());

  Vector<D> QTb = Q.transpose()*b;
  
  // Now, use back substitution to find x
  for (i = n - 1; i >= 0; i--) {
    for (k = i + 1; k < n; k++)
      QTb[i] -= R[i][k]*x[k];

    x[i] = QTb[i]/R[i][i];
  }
}

/*!
  @brief  Computes the solution of A*x = b for 1x1 algebraic system
  @param[in] A  The system matrix
  @param[in] b  The system right-hand side
  @param[out] x  The solution vector
*/
template<>
void solve<1>(const Matrix& A, const Vector<1>& b, Vector<1>& x) {
  assert(std::fabs(A[0][0]) > std::numeric_limits<double>::epsilon());
  x[0] = b[0]/A[0][0];
}

/*!
  @brief  Computes the solution of A*x = b for 2x2 algebraic system
  @param[in] A  The system matrix
  @param[in] b  The system right-hand side
  @param[out] x  The solution vector
*/
template<>
void solve<2>(const Matrix& A, const Vector<2>& b, Vector<2>& x) {
  double detA = A[0][0]*A[1][1] - A[0][1]*A[1][0];
  assert(std::fabs(detA) > std::numeric_limits<double>::epsilon());

  x[0] = (A[1][1]*b[0] - A[0][1]*b[1])/detA;
  x[1] = (A[0][0]*b[1] - A[1][0]*b[0])/detA;
}

template<int D>
Vector<D> matsolve(Matrix const& matrix, Vector<D> const& rhs) {
  auto inverse = matrix.inverse();
  Vector<D> result = inverse*rhs;
  return result;
}
}  // anonymous namespace

=======
>>>>>>> db8d522e
}  // namespace Wonton

#endif  // WONTON_MATRIX_H_<|MERGE_RESOLUTION|>--- conflicted
+++ resolved
@@ -373,119 +373,6 @@
   return prod;
 }
 
-<<<<<<< HEAD
-namespace {
-// use anonymous namespace to avoid multiple identical definitions of
-// the solve functions from different translation units.
-
-/*!
-  @brief  Computes the solution of A*x = b using the QR decomposition
-  @tparam D Indicates the dimensionality of the Vector
-  @param[in] A  The system matrix
-  @param[in] b  The system right-hand side
-  @param[out] x  The solution vector
-*/
-template<int D>
-void solve(const Matrix& A, const Vector<D>& b, Vector<D>& x) {
-  int n = A.rows();
-  assert(n == A.columns());
-  assert(D == n);
-
-  const std::vector<double>& a_ = A.data();
-  double s, norm;
-   
-  Matrix R(A);
-  Matrix Q(n, n, 0.0);
-  Matrix U(n, n);
-
-  std::vector<double> y(n);
-  
-  int i, j, k, l;
-  for (i = 0; i < n; i++)
-    Q[i][i] = 1.0;
-  
-  // Find A = QR using reflection method
-  for (i = 0; i < n - 1; i++) {
-    y[i] = R[i][i];
-    for (j = i + 1, s = 0.0; j < n; j++) {
-      y[j] = R[j][i];
-      s += pow2(R[j][i]);
-    }
-    norm = sqrt(s + pow2(y[i]));
-    assert(std::fabs(norm > std::numeric_limits<double>::epsilon()));
-    if (s == 0)
-      continue;
-    
-    y[i] -= norm;
-    norm = sqrt(s + pow2(y[i]));
-
-    for (j = i; j < n; j++)
-      y[j] /= norm;
-    
-    // Generate U matrix
-    for (k = 0; k < n; k++)
-      for (l = 0; l < n; l++)
-        if (k < i || l < i)
-          U[k][l] = (k == l) ? 1.0 : 0.0;
-        else
-          U[k][l] = (k == l) ? 1.0 - 2.0*y[k]*y[l] : -2.0*y[k]*y[l];
-    
-    // Modify Q matrix
-    Q = Q*U;
-    // Modify R matrix
-    R = U*R;
-  }
-  // We need to check last element for non-singularity
-  assert(std::fabs(R[n - 1][n - 1]) > std::numeric_limits<double>::epsilon());
-
-  Vector<D> QTb = Q.transpose()*b;
-  
-  // Now, use back substitution to find x
-  for (i = n - 1; i >= 0; i--) {
-    for (k = i + 1; k < n; k++)
-      QTb[i] -= R[i][k]*x[k];
-
-    x[i] = QTb[i]/R[i][i];
-  }
-}
-
-/*!
-  @brief  Computes the solution of A*x = b for 1x1 algebraic system
-  @param[in] A  The system matrix
-  @param[in] b  The system right-hand side
-  @param[out] x  The solution vector
-*/
-template<>
-void solve<1>(const Matrix& A, const Vector<1>& b, Vector<1>& x) {
-  assert(std::fabs(A[0][0]) > std::numeric_limits<double>::epsilon());
-  x[0] = b[0]/A[0][0];
-}
-
-/*!
-  @brief  Computes the solution of A*x = b for 2x2 algebraic system
-  @param[in] A  The system matrix
-  @param[in] b  The system right-hand side
-  @param[out] x  The solution vector
-*/
-template<>
-void solve<2>(const Matrix& A, const Vector<2>& b, Vector<2>& x) {
-  double detA = A[0][0]*A[1][1] - A[0][1]*A[1][0];
-  assert(std::fabs(detA) > std::numeric_limits<double>::epsilon());
-
-  x[0] = (A[1][1]*b[0] - A[0][1]*b[1])/detA;
-  x[1] = (A[0][0]*b[1] - A[1][0]*b[0])/detA;
-}
-
-template<int D>
-Vector<D> matsolve(Matrix const& matrix, Vector<D> const& rhs) {
-  auto inverse = matrix.inverse();
-  Vector<D> result = inverse*rhs;
-  return result;
-}
-}  // anonymous namespace
-
-=======
->>>>>>> db8d522e
 }  // namespace Wonton
 
 #endif  // WONTON_MATRIX_H_