#[[
This file is part of the Ristra Wonton project.
Please see the license file at the root of this repository, or at:
    https://github.com/laristra/wonton/blob/master/LICENSE
]]
#-----------------------------------------------------------------------------~#


#-----------------------------------------------------------------------------~#

# Add header files
set(support_HEADERS
  lsfits.h
  CoordinateSystem.h
  Matrix.h
  moment_index.h
  Point.h
  svd.h
  Vector.h
  Polytope.h
  wonton.h
  PARENT_SCOPE
)

# Add source files
set(support_SOURCES
  Matrix.cc
  svd.cc
  PARENT_SCOPE
)

# Unit tests

if (ENABLE_UNIT_TESTS)

  cinch_add_unit(test_matfuncs
    SOURCES test/test_matfuncs.cc
    LIBRARIES wonton
    POLICY MPI
    THREADS 1)

<<<<<<< HEAD
  cinch_add_unit(moment_index
    SOURCES test/test_moment_index.cc
    POLICY SERIAL
    )
=======
  cinch_add_unit(test_Polytope2
    SOURCES test/test_Polytope2.cc
    POLICY SERIAL)

  cinch_add_unit(test_Polytope3
    SOURCES test/test_Polytope3.cc
    POLICY SERIAL)   
>>>>>>> 58ef4fae

endif(ENABLE_UNIT_TESTS)<|MERGE_RESOLUTION|>--- conflicted
+++ resolved
@@ -39,19 +39,17 @@
     POLICY MPI
     THREADS 1)
 
-<<<<<<< HEAD
   cinch_add_unit(moment_index
     SOURCES test/test_moment_index.cc
     POLICY SERIAL
     )
-=======
+
   cinch_add_unit(test_Polytope2
     SOURCES test/test_Polytope2.cc
     POLICY SERIAL)
 
   cinch_add_unit(test_Polytope3
     SOURCES test/test_Polytope3.cc
-    POLICY SERIAL)   
->>>>>>> 58ef4fae
+    POLICY SERIAL) 
 
 endif(ENABLE_UNIT_TESTS)