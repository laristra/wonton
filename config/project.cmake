--- conflicted
+++ resolved
@@ -100,7 +100,6 @@
 
   target_include_directories(wonton INTERFACE ${FleCSI_INCLUDE_DIR})
   target_include_directories(wonton INTERFACE ${FleCSISP_INCLUDE_DIR})
-<<<<<<< HEAD
 
   target_link_libraries(wonton INTERFACE ${FleCSI_LIBRARIES})
   target_link_libraries(wonton INTERFACE ${FleCSISP_LIBRARIES})
@@ -114,15 +113,12 @@
     get_filename_component(FleCSISP_ROOT ${FleCSISP_INCLUDE_DIR} DIRECTORY CACHE)
   endif ()
 endif()
-=======
->>>>>>> c7c7224f
-
-  target_link_libraries(wonton INTERFACE ${FleCSI_LIBRARIES})
-  target_link_libraries(wonton INTERFACE ${FleCSISP_LIBRARIES})
-
-  target_compile_definitions(wonton INTERFACE WONTON_ENABLE_FleCSI)
-
-<<<<<<< HEAD
+
+
+#------------------------------------------------------------------------------#
+# Locate Jali
+#------------------------------------------------------------------------------#
+
 set(WONTON_ENABLE_Jali False CACHE BOOL "Jali Interface enabled?")
 if (WONTON_ENABLE_Jali AND WONTON_ENABLE_MPI AND NOT Jali_LIBRARIES)
   # Look for the Jali package
@@ -179,77 +175,6 @@
 
 else ()
 
-=======
-  if (NOT FleCSI_ROOT)
-    get_filename_component(FleCSI_ROOT ${FleCSI_INCLUDE_DIR} DIRECTORY CACHE)
-  endif ()
-  if (NOT FleCSISP_ROOT)
-    get_filename_component(FleCSISP_ROOT ${FleCSISP_INCLUDE_DIR} DIRECTORY CACHE)
-  endif ()
-endif()
-
-
-#------------------------------------------------------------------------------#
-# Locate Jali
-#------------------------------------------------------------------------------#
-
-set(WONTON_ENABLE_Jali False CACHE BOOL "Jali Interface enabled?")
-if (WONTON_ENABLE_Jali AND WONTON_ENABLE_MPI AND NOT Jali_LIBRARIES)
-  # Look for the Jali package
-  
-  find_package(Jali REQUIRED)  # specify in Jali_ROOT or CMAKE_PREFIX_PATH
-
-  message(STATUS "Located Jali")
-  message(STATUS "Jali_LIBRARIES ${Jali_LIBRARIES}")
-
-  target_link_libraries(wonton INTERFACE ${Jali_LIBRARIES})
-  
-  if (NOT Jali_ROOT)
-    # Jali_CONFIG should be the full path to where the config file was found
-    # which is typically SOMEDIR/lib/cmake - back out Jali_ROOT from that
-    # until we fix JaliConfig
-    get_filename_component(Jali_CONFIGLOC ${Jali_CONFIG} DIRECTORY)
-    get_filename_component(Jali_CONFIGLOC_UP1 ${Jali_CONFIGLOC} DIRECTORY)
-    get_filename_component(Jali_CONFIGLOC_UP2 ${Jali_CONFIGLOC_UP1} DIRECTORY)
-    get_filename_component(Jali_ROOT ${Jali_CONFIGLOC_UP2} DIRECTORY CACHE "Where Jali lives")
-  endif ()
-  message(STATUS "Jali_ROOT ${Jali_ROOT}")
-  
-  target_compile_definitions(wonton INTERFACE WONTON_ENABLE_Jali)
-endif ()
-
-
-#-----------------------------------------------------------------------------
-# Thrust information
-#-----------------------------------------------------------------------------
-
-set(WONTON_ENABLE_THRUST False CACHE BOOL "Is the Thrust library being used?")
-if (WONTON_ENABLE_THRUST)
-
-  # Allow for swapping backends
-  set(THRUST_HOST_BACKEND "THRUST_HOST_SYSTEM_CPP"  CACHE STRING "Thrust host backend")
-  set(THRUST_DEVICE_BACKEND "THRUST_DEVICE_SYSTEM_OMP" CACHE STRING "Thrust device backend")
-
-  if ((${THRUST_HOST_BACKEND} STREQUAL "THRUST_HOST_SYSTEM_OMP") OR
-      (${THRUST_DEVICE_BACKEND} STREQUAL "THRUST_DEVICE_SYSTEM_OMP"))
-    list(APPEND _components OpenMP)
-  endif ()
-  if (${THRUST_DEVICE_BACKEND} STREQUAL "THRUST_DEVICE_SYSTEM_CUDA")
-    list(APPEND _components CUDA)
-  endif ()
-
-  find_package(THRUST COMPONENTS ${_components} REQUIRED MODULE)
-
-  message(STATUS "Enabling compilation with Thrust")
-  message(STATUS "Using THRUST_ROOT=${THRUST_ROOT}")
-  message(STATUS "THRUST_INCLUDE_DIRS ${THRUST_INCLUDE_DIRS}")
-
-  message(STATUS "Using ${THRUST_HOST_BACKEND} as Thrust host backend")
-  message(STATUS "Using ${THRUST_DEVICE_BACKEND} as Thrust device backend")
-
-else ()
-
->>>>>>> c7c7224f
   #-----------------------------------------------------------------------------
   # Include Boost libraries (for counting_iterator etc)
   #-----------------------------------------------------------------------------
