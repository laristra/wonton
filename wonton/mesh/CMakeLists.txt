#[[
This file is part of the Ristra Wonton project.
Please see the license file at the root of this repository, or at:
    https://github.com/laristra/wonton/blob/master/LICENSE
]]
#-----------------------------------------------------------------------------~#


#-----------------------------------------------------------------------------~#

if (Jali_DIR)
  set(jali_mesh_wrapper_headers
    jali/jali_mesh_wrapper.h
    )
endif (Jali_DIR)

if (ENABLE_FleCSI)
  set(flecsi_mesh_wrapper_headers
    flecsi/flecsi_mesh_wrapper.h
    )
endif ()

set(mesh_HEADERS
  AuxMeshTopology.h
<<<<<<< HEAD
  adaptive_refinement/adaptive_refinement_mesh.h
  adaptive_refinement/adaptive_refinement_mesh_wrapper.h
=======
>>>>>>> 7fe2fb69
  direct_product/direct_product_mesh.h
  direct_product/direct_product_mesh_wrapper.h
  simple/simple_mesh.h
  simple/simple_mesh_wrapper.h
  flat/flat_mesh_wrapper.h
  ${jali_mesh_wrapper_headers}
  ${flecsi_mesh_wrapper_headers}
  PARENT_SCOPE
  )

if (ENABLE_UNIT_TESTS)

<<<<<<< HEAD
  # Adaptive Refinement Mesh
  cinch_add_unit(test_adaptive_refinement_mesh
    SOURCES adaptive_refinement/test/test_adaptive_refinement_mesh.cc
    POLICY SERIAL
    )

  # Adaptive Refinement Mesh Wrapper
  cinch_add_unit(test_adaptive_refinement_mesh_wrapper
    SOURCES adaptive_refinement/test/test_adaptive_refinement_mesh_wrapper.cc
    POLICY SERIAL
    )

=======
>>>>>>> 7fe2fb69
  # Direct Product Mesh
  cinch_add_unit(test_direct_product_mesh
    SOURCES direct_product/test/test_direct_product_mesh.cc
    POLICY SERIAL
    )

<<<<<<< HEAD
  # Direct Product Mesh Wrapper
=======
# Direct Product Mesh Wrapper
>>>>>>> 7fe2fb69
  cinch_add_unit(test_direct_product_mesh_wrapper
    SOURCES direct_product/test/test_direct_product_mesh_wrapper.cc
    POLICY SERIAL
    )

  # Simple Mesh
  cinch_add_unit(test_simple_mesh
    SOURCES simple/test/test_simple_mesh.cc
    POLICY SERIAL
    )

  # Simple Mesh wrapper
  cinch_add_unit(test_simple_mesh_wrapper
    SOURCES simple/test/test_simple_mesh_wrapper.cc
    POLICY SERIAL)

  if (Jali_DIR)
    cinch_add_unit(test_jali_mesh_wrapper
      SOURCES jali/test/test_jali_mesh_wrapper.cc
      LIBRARIES ${Jali_LIBRARIES} ${Jali_TPL_LIBRARIES}
      # this is relative to the wrapper directory
      INPUTS ../../test_data/shotshell.exo
      ../../test_data/shotshell-v.exo
      POLICY MPI
      THREADS 1)

    # Flat mesh wrapper (has to be paired with a real MPI capable mesh
    # wrapper)
    cinch_add_unit(test_flat_mesh_wrapper
      SOURCES flat/test/test_flat_mesh_wrapper.cc
      LIBRARIES ${Jali_LIBRARIES} ${Jali_TPL_LIBRARIES}
      # this is relative to the wrapper directory
      INPUTS ../../test_data/shotshell.exo
      ../../test_data/shotshell-v.exo
      POLICY MPI
      THREADS 1)
  endif (Jali_DIR)

  if (ENABLE_FleCSI)
    cinch_add_unit(test_flecsi_mesh_wrapper
      SOURCES flecsi/test/test_flecsi_mesh_wrapper.cc
      LIBRARIES ${FleCSI_LIBRARIES} ${FleCSISP_LIBRARIES}
      POLICY MPI
      THREADS 1)
  endif (ENABLE_FleCSI)
endif(ENABLE_UNIT_TESTS)<|MERGE_RESOLUTION|>--- conflicted
+++ resolved
@@ -22,11 +22,8 @@
 
 set(mesh_HEADERS
   AuxMeshTopology.h
-<<<<<<< HEAD
   adaptive_refinement/adaptive_refinement_mesh.h
   adaptive_refinement/adaptive_refinement_mesh_wrapper.h
-=======
->>>>>>> 7fe2fb69
   direct_product/direct_product_mesh.h
   direct_product/direct_product_mesh_wrapper.h
   simple/simple_mesh.h
@@ -39,7 +36,6 @@
 
 if (ENABLE_UNIT_TESTS)
 
-<<<<<<< HEAD
   # Adaptive Refinement Mesh
   cinch_add_unit(test_adaptive_refinement_mesh
     SOURCES adaptive_refinement/test/test_adaptive_refinement_mesh.cc
@@ -52,19 +48,13 @@
     POLICY SERIAL
     )
 
-=======
->>>>>>> 7fe2fb69
   # Direct Product Mesh
   cinch_add_unit(test_direct_product_mesh
     SOURCES direct_product/test/test_direct_product_mesh.cc
     POLICY SERIAL
     )
 
-<<<<<<< HEAD
-  # Direct Product Mesh Wrapper
-=======
 # Direct Product Mesh Wrapper
->>>>>>> 7fe2fb69
   cinch_add_unit(test_direct_product_mesh_wrapper
     SOURCES direct_product/test/test_direct_product_mesh_wrapper.cc
     POLICY SERIAL
