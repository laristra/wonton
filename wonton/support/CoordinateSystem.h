--- conflicted
+++ resolved
@@ -61,28 +61,16 @@
   }
 
   /// Modify gradient to account for the coordinate system
-<<<<<<< HEAD
-  template<long D>
+  template<int D>
   static void modify_gradient(Wonton::Vector<D> & gradient,
       Wonton::Point<D> const & reference_point) {
-=======
-  template<int D>
-  static Vector<D> modify_gradient(Vector<D> const & gradient,
-      Point<D> const & reference_point) {
->>>>>>> 0857915c
     // No change from "standard", Cartesian-like calculation.
   }
 
   /// Modify line element to account for the coordinate system
-<<<<<<< HEAD
-  template<long D>
+  template<int D>
   static void modify_line_element(Wonton::Vector<D> & line_element,
       Wonton::Point<D> const & reference_point) {
-=======
-  template<int D>
-  static Vector<D> modify_line_element(Vector<D> const & line_element,
-      Point<D> const & reference_point) {
->>>>>>> 0857915c
     // No change from "standard", Cartesian-like calculation.
   }
 
@@ -90,7 +78,7 @@
   static constexpr int moment_shift = 0;
 
   /// Modify moments in-place to account for the coordinate system
-  template<long D>
+  template<int D>
   static void modify_moments(std::vector<double> & moments) {
     // No change from "standard", Cartesian-like calculation
     // --> Other than the geometry factor (which should be one, because any
@@ -102,7 +90,7 @@
 
   /*
   /// Modify volume to account for the coordinate system
-  template<long D>
+  template<int D>
   static double modify_volume(double const vol0,
       Point<D> const & plo, Point<D> const & phi) {
     // No change from "standard", Cartesian-like calculation.
@@ -121,7 +109,7 @@
   /// moments, because it is not obvious that higher-order moments are needed
   /// and (for this optimization) it is necessary to explicitly derive the
   /// appropriate expressions.
-  template<long D>
+  template<int D>
   static void modify_moments(std::vector<double> const & moments,
       Wonton::Point<D> const & plo, Wonton::Point<D> const phi) {
     // No change from "standard", Cartesian-like calculation.
@@ -159,28 +147,16 @@
   }
 
   /// Modify gradient to account for the coordinate system
-<<<<<<< HEAD
-  template<long D>
+  template<int D>
   static void modify_gradient(Wonton::Vector<D> & gradient,
       Wonton::Point<D> const & reference_point) {
-=======
-  template<int D>
-  static Vector<D> modify_gradient(Vector<D> const & gradient,
-      Point<D> const & reference_point) {
->>>>>>> 0857915c
     // No change from "standard", Cartesian-like calculation.
   }
 
   /// Modify line element to account for the coordinate system
-<<<<<<< HEAD
-  template<long D>
+  template<int D>
   static void modify_line_element(Wonton::Vector<D> & line_element,
       Wonton::Point<D> const & reference_point) {
-=======
-  template<int D>
-  static Vector<D> modify_line_element(Vector<D> const & line_element,
-      Point<D> const & reference_point) {
->>>>>>> 0857915c
     // No change from "standard", Cartesian-like calculation.
   }
 
@@ -190,7 +166,7 @@
   /// Modify moments in-place to account for the coordinate system
   ///   Cylindrical moments increment the radial coordinate exponent by one.
   /// That reduces the maximum order of the available moments by one.
-  template<long D>
+  template<int D>
   static void modify_moments(std::vector<double> & moments) {
     // Find the maximum moment provided
     int order;
@@ -222,7 +198,7 @@
 
   /*
   /// Modify volume to account for the coordinate system
-  template<long D>
+  template<int D>
   static double modify_volume(double const vol0,
       Point<D> const & plo, Point<D> const & phi) {
     // Adjust for different coordinate system
@@ -241,7 +217,7 @@
   /// moments, because it is not obvious that higher-order moments are needed
   /// and (for this optimization) it is necessary to explicitly derive the
   /// appropriate expressions.
-  template<long D>
+  template<int D>
   static void modify_moments(std::vector<double> const & moments,
       Wonton::Point<D> const & plo, Wonton::Point<D> const phi) {
     // Adjust for different coordinate system
@@ -286,28 +262,16 @@
   }
 
   /// Modify gradient to account for the coordinate system
-<<<<<<< HEAD
-  template<long D>
+  template<int D>
   static void modify_gradient(Wonton::Vector<D> & gradient,
       Wonton::Point<D> const & reference_point) {
-=======
-  template<int D>
-  static Vector<D> modify_gradient(Vector<D> const & gradient,
-      Point<D> const & reference_point) {
->>>>>>> 0857915c
     // No change from "standard", Cartesian-like calculation.
   }
 
   /// Modify line element to account for the coordinate system
-<<<<<<< HEAD
-  template<long D>
+  template<int D>
   static void modify_line_element(Wonton::Vector<D> & line_element,
       Wonton::Point<D> const & reference_point) {
-=======
-  template<int D>
-  static Vector<D> modify_line_element(Vector<D> const & line_element,
-      Point<D> const & reference_point) {
->>>>>>> 0857915c
     // No change from "standard", Cartesian-like calculation.
   }
 
@@ -317,7 +281,7 @@
   /// Modify moments in-place to account for the coordinate system
   ///   Cylindrical moments increment the radial coordinate exponent by one.
   /// That reduces the maximum order of the available moments by one.
-  template<long D>
+  template<int D>
   static void modify_moments(std::vector<double> & moments) {
     // Find the maximum moment provided
     int order;
@@ -349,7 +313,7 @@
 
   /*
   /// Modify volume to account for the coordinate system
-  template<long D>
+  template<int D>
   static double modify_volume(double const vol0,
       Point<D> const & plo, Point<D> const & phi) {
     // Adjust for different coordinate system
@@ -368,7 +332,7 @@
   /// moments, because it is not obvious that higher-order moments are needed
   /// and (for this optimization) it is necessary to explicitly derive the
   /// appropriate expressions.
-  template<long D>
+  template<int D>
   static void modify_moments(std::vector<double> const & moments,
       Wonton::Point<D> const & plo, Wonton::Point<D> const phi) {
     // Adjust for different coordinate system
@@ -412,15 +376,14 @@
   }
 
   /// Modify gradient to account for the coordinate system
-<<<<<<< HEAD
-  template<long D>
+  template<int D>
   static void modify_gradient(Wonton::Vector<D> & gradient,
       Wonton::Point<D> const & reference_point) {
     gradient[1] /= reference_point[0];
   }
 
   /// Modify line element to account for the coordinate system
-  template<long D>
+  template<int D>
   static void modify_line_element(Wonton::Vector<D> & line_element,
       Wonton::Point<D> const & reference_point) {
     line_element[1] *= reference_point[0];
@@ -432,7 +395,7 @@
   /// Modify moments in-place to account for the coordinate system
   ///   Cylindrical moments increment the radial coordinate exponent by one.
   /// That reduces the maximum order of the available moments by one.
-  template<long D>
+  template<int D>
   static void modify_moments(std::vector<double> & moments) {
     // Find the maximum moment provided
     int order;
@@ -464,7 +427,7 @@
 
   /*
   /// Modify volume to account for the coordinate system
-  template<long D>
+  template<int D>
   static double modify_volume(double const vol0,
       Point<D> const & plo, Point<D> const & phi) {
     // Adjust for different coordinate system
@@ -473,23 +436,6 @@
     // Apply geometry factor
     volume *= inv_geo_fac;
     return(volume);
-=======
-  template<int D>
-  static Vector<D> modify_gradient(Vector<D> const & gradient,
-      Point<D> const & reference_point) {
-    auto new_gradient = gradient;
-    new_gradient[1] /= reference_point[0];
-    return(std::move(new_gradient));
-  }
-
-  /// Modify line element to account for the coordinate system
-  template<int D>
-  static Vector<D> modify_line_element(Vector<D> const & line_element,
-      Point<D> const & reference_point) {
-    auto new_line_element = line_element;
-    new_line_element[1] *= reference_point[0];
-    return(std::move(new_line_element));
->>>>>>> 0857915c
   }
   */
 
@@ -500,7 +446,7 @@
   /// moments, because it is not obvious that higher-order moments are needed
   /// and (for this optimization) it is necessary to explicitly derive the
   /// appropriate expressions.
-  template<long D>
+  template<int D>
   static void modify_moments(std::vector<double> const & moments,
       Wonton::Point<D> const & plo, Wonton::Point<D> const phi) {
     // Adjust for different coordinate system
@@ -543,35 +489,17 @@
   }
 
   /// Modify gradient to account for the coordinate system
-<<<<<<< HEAD
-  template<long D>
+  template<int D>
   static void modify_gradient(Wonton::Vector<D> & gradient,
       Wonton::Point<D> const & reference_point) {
     gradient[1] /= reference_point[0];
   }
 
   /// Modify line element to account for the coordinate system
-  template<long D>
+  template<int D>
   static void modify_line_element(Wonton::Vector<D> & line_element,
       Wonton::Point<D> const & reference_point) {
     line_element[1] *= reference_point[0];
-=======
-  template<int D>
-  static Vector<D> modify_gradient(Vector<D> const & gradient,
-      Point<D> const & reference_point) {
-    auto new_gradient = gradient;
-    new_gradient[1] /= reference_point[0];
-    return(std::move(new_gradient));
-  }
-
-  /// Modify line element to account for the coordinate system
-  template<int D>
-  static Vector<D> modify_line_element(Vector<D> const & line_element,
-      Point<D> const & reference_point) {
-    auto new_line_element = line_element;
-    new_line_element[1] *= reference_point[0];
-    return(std::move(new_line_element));
->>>>>>> 0857915c
   }
 
   /// How many orders of moments do you lose?
@@ -580,7 +508,7 @@
   /// Modify moments in-place to account for the coordinate system
   ///   Cylindrical moments increment the radial coordinate exponent by one.
   /// That reduces the maximum order of the available moments by one.
-  template<long D>
+  template<int D>
   static void modify_moments(std::vector<double> & moments) {
     // Find the maximum moment provided
     int order;
@@ -612,7 +540,7 @@
 
   /*
   /// Modify volume to account for the coordinate system
-  template<long D>
+  template<int D>
   static double modify_volume(double const vol0,
       Point<D> const & plo, Point<D> const & phi) {
     // Adjust for different coordinate system
@@ -631,7 +559,7 @@
   /// moments, because it is not obvious that higher-order moments are needed
   /// and (for this optimization) it is necessary to explicitly derive the
   /// appropriate expressions.
-  template<long D>
+  template<int D>
   static void modify_moments(std::vector<double> const & moments,
       Wonton::Point<D> const & plo, Wonton::Point<D> const phi) {
     // Adjust for different coordinate system
@@ -676,28 +604,16 @@
   }
 
   /// Modify gradient to account for the coordinate system
-<<<<<<< HEAD
-  template<long D>
+  template<int D>
   static void modify_gradient(Wonton::Vector<D> & gradient,
       Wonton::Point<D> const & reference_point) {
-=======
-  template<int D>
-  static Vector<D> modify_gradient(Vector<D> const & gradient,
-      Point<D> const & reference_point) {
->>>>>>> 0857915c
     // No change from "standard", Cartesian-like calculation.
   }
 
   /// Modify line element to account for the coordinate system
-<<<<<<< HEAD
-  template<long D>
+  template<int D>
   static void modify_line_element(Wonton::Vector<D> & line_element,
       Wonton::Point<D> const & reference_point) {
-=======
-  template<int D>
-  static Vector<D> modify_line_element(Vector<D> const & line_element,
-      Point<D> const & reference_point) {
->>>>>>> 0857915c
     // No change from "standard", Cartesian-like calculation.
   }
 
@@ -707,7 +623,7 @@
   /// Modify moments in-place to account for the coordinate system
   ///   Spherical moments increment the radial coordinate exponent by two.
   /// That reduces the maximum order of the available moments by two.
-  template<long D>
+  template<int D>
   static void modify_moments(std::vector<double> & moments) {
     // Find the maximum moment provided
     int order;
@@ -739,7 +655,7 @@
 
   /*
   /// Modify volume to account for the coordinate system
-  template<long D>
+  template<int D>
   static double modify_volume(double const vol0,
       Point<D> const & plo, Point<D> const & phi) {
     // Adjust for different coordinate system
@@ -760,7 +676,7 @@
   /// moments, because it is not obvious that higher-order moments are needed
   /// and (for this optimization) it is necessary to explicitly derive the
   /// appropriate expressions.
-  template<long D>
+  template<int D>
   static void modify_moments(std::vector<double> const & moments,
       Wonton::Point<D> const & plo, Wonton::Point<D> const phi) {
     // Adjust for different coordinate system
@@ -802,8 +718,7 @@
   }
 
   /// Modify gradient to account for the coordinate system
-<<<<<<< HEAD
-  template<long D>
+  template<int D>
   static void modify_gradient(Wonton::Vector<D> & gradient,
       Wonton::Point<D> const & reference_point) {
     gradient[1] /= reference_point[0];
@@ -811,30 +726,11 @@
   }
 
   /// Modify line element to account for the coordinate system
-  template<long D>
+  template<int D>
   static void modify_line_element(Wonton::Vector<D> & line_element,
       Wonton::Point<D> const & reference_point) {
     line_element[1] *= reference_point[0];
     line_element[2] *= (reference_point[0] * sin(reference_point[1]));
-=======
-  template<int D>
-  static Vector<D> modify_gradient(Vector<D> const & gradient,
-      Point<D> const & reference_point) {
-    auto new_gradient = gradient;
-    new_gradient[1] /= reference_point[0];
-    new_gradient[2] /= (reference_point[0] * sin(reference_point[1]));
-    return(std::move(new_gradient));
-  }
-
-  /// Modify line element to account for the coordinate system
-  template<int D>
-  static Vector<D> modify_line_element(Vector<D> const & line_element,
-      Point<D> const & reference_point) {
-    auto new_line_element = line_element;
-    new_line_element[1] *= reference_point[0];
-    new_line_element[2] *= (reference_point[0] * sin(reference_point[1]));
-    return(std::move(new_line_element));
->>>>>>> 0857915c
   }
 
   /// How many orders of moments do you lose?
@@ -843,7 +739,7 @@
   /// Modify moments in-place to account for the coordinate system
   ///   You cannot use the moment-shift method with 3D spherical coordinates,
   /// because the volume element includes a sin(theta) term.
-  template<long D>
+  template<int D>
   static void modify_moments(std::vector<double> & moments) {
     static_assert(false,
         "Moment-shifting cannot be used with 3D spherical coordinates.")
@@ -851,7 +747,7 @@
 
   /*
   /// Modify volume to account for the coordinate system
-  template<long D>
+  template<int D>
   static double modify_volume(double const vol0,
       Point<D> const & plo, Point<D> const & phi) {
     // Adjust for different coordinate system
@@ -875,7 +771,7 @@
   /// moments, because it is not obvious that higher-order moments are needed
   /// and (for this optimization) it is necessary to explicitly derive the
   /// appropriate expressions.
-  template<long D>
+  template<int D>
   static void modify_moments(std::vector<double> const & moments,
       Wonton::Point<D> const & plo, Wonton::Point<D> const phi) {
     // Adjust for different coordinate system
